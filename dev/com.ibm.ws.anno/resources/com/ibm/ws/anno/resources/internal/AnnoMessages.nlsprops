--- conflicted
+++ resolved
@@ -583,15 +583,9 @@
 # # {0} A string: A class name.
 # # {1} A string: A location which contains the class: The path to the JAR file which contains the class, or the path to the directory which contains the class, or the name of the internal data structure which contains the class.
 # # {2} A string: Message text from an exception.
-<<<<<<< HEAD
-ANNO_TARGETS_CLASS_SCAN_EXCEPTION= CWWKC0103W: An exception occurred while scanning class {0} of {1}.  The exception was {2}.
-ANNO_TARGETS_CLASS_SCAN_EXCEPTION.explanation= An error occurred while scanning class and annotations data.  The associated module may function incorrectly.
-ANNO_TARGETS_CLASS_SCAN_EXCEPTION.useraction=For more information on the topic, see the exception and the associated FFDC message.
-=======
-ANNO_TARGETS_CLASS_SCAN_EXCEPTION: CWWKC0103W: An exception occurred while scanning class {0} of {1}.  The exception was {2}.
-ANNO_TARGETS_CLASS_SCAN_EXCEPTION.explanation: The class and annotations data could not be scanned. The associated module may function incorrectly.
+ANNO_TARGETS_CLASS_SCAN_EXCEPTION=CWWKC0103W: An exception occurred while scanning class {0} of {1}.  The exception was {2}.
+ANNO_TARGETS_CLASS_SCAN_EXCEPTION.explanation=The class and annotations data could not be scanned. The associated module may function incorrectly.
 ANNO_TARGETS_CLASS_SCAN_EXCEPTION.useraction=For more information, see the exception and the associated FFDC message.
->>>>>>> e75c8366
 
 # # {0} A String: An internal print string of the data structure which was used to locate the class.
 # # {1} A String: A class name.
