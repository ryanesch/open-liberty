--- conflicted
+++ resolved
@@ -154,21 +154,14 @@
         }
 
         String sameSite = config.getSameSiteCookie();
-<<<<<<< HEAD
-        if (!sameSite.equals("Disabled")) {
+        if (sameSite != null && !sameSite.equals("Disabled")) {
             WebContainerRequestState requestState = WebContainerRequestState.getInstance(true);
             requestState.setCookieAttribute(cookieName, "SameSite=" + sameSite);
             
             if (sameSite.equals("None")) {
                 ssoCookie.setSecure(true);
             } 
-=======
-        if (sameSite != null && !sameSite.equals("Disabled")) {
-            WebContainerRequestState requestState = WebContainerRequestState.getInstance(true);
-            requestState.setCookieAttribute(cookieName, "SameSite=" + sameSite);
->>>>>>> 30d63b37
-        }
-       
+        }
 
         return ssoCookie;
     }
