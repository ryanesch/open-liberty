--- conflicted
+++ resolved
@@ -14,13 +14,10 @@
 import java.util.List;
 
 import javax.security.auth.Subject;
+import javax.servlet.http.Cookie;
 import javax.servlet.http.HttpServletResponse;
 
-<<<<<<< HEAD
 import com.ibm.websphere.ras.annotation.Trivial;
-=======
-import javax.servlet.http.Cookie;
->>>>>>> c99bfc8a
 
 /**
  * An AuthenticationResult is returned by WebAuthenticator as a result of a
@@ -47,6 +44,7 @@
     /**
      * @return the passwordExpired
      */
+    @Trivial
     public boolean getPasswordExpired() {
         return passwordExpired;
     }
@@ -54,6 +52,7 @@
     /**
      * @param passwordExpired the passwordExpired to set
      */
+    @Trivial
     public void setPasswordExpired(boolean passwordExpired) {
         this.passwordExpired = passwordExpired;
     }
@@ -61,6 +60,7 @@
     /**
      * @return the userRevoked
      */
+    @Trivial
     public boolean getUserRevoked() {
         return userRevoked;
     }
@@ -68,6 +68,7 @@
     /**
      * @param userRevoked the userRevoked to set
      */
+    @Trivial
     public void setUserRevoked(boolean userRevoked) {
         this.userRevoked = userRevoked;
     }
