/*******************************************************************************
 * Copyright (c) 2014, 2020 IBM Corporation and others.
 * All rights reserved. This program and the accompanying materials
 * are made available under the terms of the Eclipse Public License v1.0
 * which accompanies this distribution, and is available at
 * http://www.eclipse.org/legal/epl-v10.html
 *
 * Contributors:
 *     IBM Corporation - initial API and implementation
 *******************************************************************************/
package com.ibm.ws.concurrent.persistent.internal;

import java.io.IOException;
import java.security.AccessController;
import java.text.NumberFormat;
import java.util.ArrayList;
import java.util.Arrays;
import java.util.Date;
import java.util.Map;
import java.util.concurrent.Callable;
import java.util.concurrent.ScheduledExecutorService;
import java.util.concurrent.TimeUnit;

import javax.enterprise.concurrent.LastExecution;
import javax.enterprise.concurrent.Trigger;
import javax.transaction.RollbackException;
import javax.transaction.Status;
import javax.transaction.Synchronization;
import javax.transaction.Transaction;
import javax.transaction.TransactionManager;

import com.ibm.websphere.concurrent.persistent.TaskState;
import com.ibm.websphere.ras.Tr;
import com.ibm.websphere.ras.TraceComponent;
import com.ibm.websphere.ras.annotation.Sensitive;
import com.ibm.websphere.ras.annotation.Trivial;
import com.ibm.ws.concurrent.persistent.ejb.TaskLocker;
import com.ibm.ws.concurrent.persistent.serializable.TaskFailure;
import com.ibm.ws.concurrent.persistent.serializable.TaskSkipped;
import com.ibm.ws.ffdc.annotation.FFDCIgnore;
import com.ibm.ws.kernel.service.util.SecureAction;
import com.ibm.wsspi.concurrent.persistent.TaskRecord;
import com.ibm.wsspi.concurrent.persistent.TaskStore;
import com.ibm.wsspi.threadcontext.ThreadContext;
import com.ibm.wsspi.threadcontext.ThreadContextDescriptor;

/**
 * Invokes a persistent task that has been scheduled to run on the local instance in the near future.
 * An instance of this class can also be registered as a Synchronization with a transaction in order to
 * automatically submit/schedule for execution in the near future after the transaction commits.
 */
public class InvokerTask implements Runnable, Synchronization {
    private static final TraceComponent tc = Tr.register(InvokerTask.class);
    final static SecureAction priv = AccessController.doPrivileged(SecureAction.get());

    /**
     * Array position 0 tracks the ID of the task that is currently running on the thread.
     * Array position 1 tracks whether the task is known to have removed itself. This is not detected for pattern-based remove/cancel.
     */
    public final static ThreadLocal<long[]> runningTaskState = new ThreadLocal<long[]>();
    final static long REMOVED_BY_SELF = 1;

    private final static int DEFAULT_TIMEOUT_FOR_SUSPENDED_TRAN = 1800; // 30 minutes

    private final short binaryFlags;
    private long expectedExecTime;
    private final PersistentExecutorImpl persistentExecutor;
    final long taskId;
    private final int txTimeout;

    InvokerTask(PersistentExecutorImpl persistentExecutor, long taskId, long expectedExecTime, short binaryFlags, int txTimeout) {
        this.persistentExecutor = persistentExecutor;
        this.taskId = taskId;
        this.expectedExecTime = expectedExecTime;
        this.binaryFlags = binaryFlags;
        this.txTimeout = txTimeout;
    }

    /**
     * Upon successful transaction commit, automatically schedules a task for execution in the near future.
     *
     * @see javax.transaction.Synchronization#afterCompletion(int)
     */
    @Override
    public void afterCompletion(int status) {
        if (status == Status.STATUS_COMMITTED) {
            Boolean previous = persistentExecutor.inMemoryTaskIds.put(taskId, Boolean.TRUE);
            if (previous == null) {
                long delay = expectedExecTime - new Date().getTime();
                if (TraceComponent.isAnyTracingEnabled() && tc.isDebugEnabled())
                    Tr.debug(this, tc, "Schedule " + taskId + " for " + delay + "ms from now");
                persistentExecutor.scheduledExecutor.schedule(this, delay, TimeUnit.MILLISECONDS);
            } else {
                if (TraceComponent.isAnyTracingEnabled() && tc.isDebugEnabled())
                    Tr.debug(this, tc, "Found task " + taskId + " already scheduled");
            }
        }
    }

    @Override
    @Trivial
    public void beforeCompletion() {
    }

    @Override
    public boolean equals(Object other) {
        return other instanceof InvokerTask
               && taskId == ((InvokerTask) other).taskId
               && persistentExecutor == ((InvokerTask) other).persistentExecutor;
    }

    @Override
    public int hashCode() {
        return (int) taskId;
    }

    /**
     * In a new transaction, updates the database with the new failure count (or autopurges the task).
     * The first failure should always be retried immediately.
     * For subsequent failures, check the retryLimit and retryInterval to determine if we should
     * retry, and how long we should wait before doing so.
     *
     * @param failure                 failure of the task itself or of processing related to the task, such as Trigger.getNextRunTime
     * @param loader                  class loader that can load the task and any exceptions that it might raise
     * @param consecutiveFailureCount number of consecutive task failures
     * @param config                  snapshot of persistent executor configuration
     * @param taskName                identity name for the task
     */
    private void processRetryableTaskFailure(Throwable failure, ClassLoader loader, short consecutiveFailureCount, Config config, String taskName) {
        taskName = taskName == null || taskName.length() == 0 || taskName.length() == 1 && taskName.charAt(0) == ' ' ? String.valueOf(taskId) // empty task name
                        : taskId + " (" + taskName + ")";
        TaskStore taskStore = persistentExecutor.taskStore;
        TransactionManager tranMgr = persistentExecutor.tranMgrRef.getServiceWithException();
        boolean retry = false;

        try {
            Throwable failed = null;
            // Auto purge if we reached the failure limit and auto purge is enabled
            if (config.retryLimit >= 0
                && consecutiveFailureCount > config.retryLimit
                && (binaryFlags & TaskRecord.Flags.AUTO_PURGE_ALWAYS.bit) != 0) {

                if (failure == null)
                    Tr.warning(tc, "CWWKC1510.retry.limit.reached.rollback", persistentExecutor.name, taskName, consecutiveFailureCount);
                else
                    Tr.warning(tc, "CWWKC1511.retry.limit.reached.failed", persistentExecutor.name, taskName, consecutiveFailureCount, failure);

                tranMgr.begin();
                try {
                    taskStore.remove(taskId, null, false);
                } catch (Throwable x) {
                    failed = x;
                } finally {
                    if (failed == null)
                        tranMgr.commit();
                    else
                        tranMgr.rollback();
                }
            } else {
                // Update database with new count
                tranMgr.begin();
                try {
                    if (config.retryLimit < 0 || consecutiveFailureCount <= config.retryLimit)
                        consecutiveFailureCount = taskStore.incrementFailureCount(taskId);

                    if (config.retryLimit >= 0 && consecutiveFailureCount > config.retryLimit) {
                        if (failure == null)
                            Tr.warning(tc, "CWWKC1510.retry.limit.reached.rollback", persistentExecutor.name, taskName, consecutiveFailureCount);
                        else
                            Tr.warning(tc, "CWWKC1511.retry.limit.reached.failed", persistentExecutor.name, taskName, consecutiveFailureCount, failure);

                        TaskFailure taskFailure = new TaskFailure(failure, failure == null ? null : loader, persistentExecutor, TaskFailure.FAILURE_LIMIT_REACHED, Short
                                        .toString(consecutiveFailureCount));
                        // Update database with the result and state if we reached the limit
                        TaskRecord updates = new TaskRecord(false);
                        updates.setConsecutiveFailureCount(consecutiveFailureCount);
                        updates.setResult(persistentExecutor.serialize(taskFailure));
                        updates.setState((short) (TaskState.ENDED.bit | TaskState.FAILURE_LIMIT_REACHED.bit));
                        if (config.missedTaskThreshold > 0)
                            updates.setClaimExpiryOrPartition(-1); // immediately allow another server to claim the task
                        TaskRecord expected = new TaskRecord(false);
                        expected.setId(taskId);
                        taskStore.persist(updates, expected);
                    } else {
                        // -1 indicates the task is no longer in the persistent store
                        retry = consecutiveFailureCount != -1;

<<<<<<< HEAD
                        if (retry && config.missedTaskThreshold == -1) {
                            String seconds = consecutiveFailureCount == 1 || config.retryInterval == 0L ? "0" : NumberFormat.getInstance().format(config.retryInterval / 1000.0);
=======
                        if (retry) {
                            String seconds = consecutiveFailureCount == 1 && config.missedTaskThreshold == -1 || config.retryInterval == 0L //
                                            ? "0" //
                                            : NumberFormat.getInstance().format(config.retryInterval / 1000.0);
>>>>>>> 952a8151
                            if (failure == null)
                                Tr.warning(tc, "CWWKC1500.task.rollback.retry", persistentExecutor.name, taskName, seconds);
                            else
                                Tr.warning(tc, "CWWKC1501.task.failure.retry", persistentExecutor.name, taskName, failure, seconds);
                        } else {
                            if (failure == null)
                                Tr.warning(tc, "CWWKC1502.task.rollback", persistentExecutor.name, taskName);
                            else
                                Tr.warning(tc, "CWWKC1503.task.failure", persistentExecutor.name, taskName, failure);
                        }
                    }
                } catch (Throwable x) {
                    failed = x;
                    retry = true;
                } finally {
                    if (failed == null)
                        tranMgr.commit();
                    else
                        tranMgr.rollback();
                }
            }
        } catch (Throwable x) {
            retry = true;
        }

        if (retry && config.missedTaskThreshold == -1) {
            // Retry the first failure immediately when fail over is disabled
            if (consecutiveFailureCount == 1 && config.missedTaskThreshold < 0 || config.retryInterval == 0L)
                persistentExecutor.scheduledExecutor.submit(this);
            else {
                long delay = config.retryInterval;
                persistentExecutor.scheduledExecutor.schedule(this, delay, TimeUnit.MILLISECONDS);
            }
        } else {
            persistentExecutor.inMemoryTaskIds.remove(taskId);
        }
    }

    /**
     * Executes the task on a thread from the common Liberty thread pool.
     */
    @FFDCIgnore(RollbackException.class)
    @Override
    public void run() {
        final boolean trace = TraceComponent.isAnyTracingEnabled();
        if (trace && tc.isEntryEnabled())
            Tr.entry(this, tc, "run[" + taskId + ']', persistentExecutor);

        Config config = persistentExecutor.configRef.get();
        if (persistentExecutor.deactivated || !config.enableTaskExecution) {
            if (trace && tc.isEntryEnabled())
                Tr.exit(this, tc, "run[" + taskId + ']', persistentExecutor.deactivated ? "deactivated" : ("enableTaskExecution? " + config.enableTaskExecution));
            return;
        }

        // Work around for when the scheduled executor fires too early
        long execTime = new Date().getTime();
        if (execTime < expectedExecTime) {
            long delay = expectedExecTime - execTime;
            persistentExecutor.scheduledExecutor.schedule(this, delay, TimeUnit.MILLISECONDS);
            if (trace && tc.isEntryEnabled())
                Tr.exit(this, tc, "run[" + taskId + ']', "attempted to run " + delay + " ms too early. Rescheduled.");
            return;
        }

        // If a Configuration update is in progress, then we will defer the execution of this Task until after.
        if (persistentExecutor.deferExecutionForConfigUpdate(this) == true) {
            if (trace && tc.isEntryEnabled())
                Tr.exit(this, tc, "run[" + taskId + ']', "attempted to run during a configuration update.");
            return;
        }

        String taskName = null;
        String taskIdForPropTable = null;
        Long partitionId;
        TaskLocker ejbSingletonLockCollaborator = null;
        String ownerForDeferredTask = null;
        ClassLoader loader = null;
        Throwable failure = null;
        Short prevFailureCount = null, nextFailureCount = null;
        Long nextExecTime = null;
        boolean claimNextExecution = false;
        TaskStore taskStore = persistentExecutor.taskStore;
        ApplicationTracker appTracker = persistentExecutor.appTrackerRef.getServiceWithException();
        TransactionManager tranMgr = persistentExecutor.tranMgrRef.getServiceWithException();
        long[] runningTaskRemovalState = new long[] { taskId, 0 };
        runningTaskState.set(runningTaskRemovalState);
        try {
            partitionId = config.missedTaskThreshold < 1 ? persistentExecutor.getPartitionId() : null;

            int timeout = txTimeout == 0 && (binaryFlags & TaskRecord.Flags.SUSPEND_TRAN_OF_EXECUTOR_THREAD.bit) != 0 ? DEFAULT_TIMEOUT_FOR_SUSPENDED_TRAN : txTimeout;
            tranMgr.setTransactionTimeout(timeout);

            TaskRecord ejbSingletonRecord = null;
            if ((binaryFlags & TaskRecord.Flags.EJB_SINGLETON.bit) != 0 && (binaryFlags & TaskRecord.Flags.SUSPEND_TRAN_OF_EXECUTOR_THREAD.bit) == 0) {
                tranMgr.begin();
                ejbSingletonRecord = taskStore.getTrigger(taskId);
                tranMgr.commit();
            }

            tranMgr.begin();
            long tranBeginNS = System.nanoTime();
            TaskRecord taskRecord;

            // Execution property TRANSACTION=SUSPEND indicates the task should not run in the persistent executor transaction.
            // Lock an entry in a different table to prevent concurrent execution, and run with that transaction suspended.
            if ((binaryFlags & TaskRecord.Flags.SUSPEND_TRAN_OF_EXECUTOR_THREAD.bit) != 0) {
                if (!taskStore.createProperty(taskIdForPropTable = "{" + taskId + "}", " ")) {
                    if (config.missedTaskThreshold > 0)
                        throw new RuntimeException("An attempt to run the task might have been made by a different instance. Retry is needed.");
                    // Determine the partition to which the task is assigned
                    taskIdForPropTable = null;
                    tranMgr.rollback(); // PostgreSQL will not permit any further operations after a duplicate key exception
                    tranMgr.begin();
                    Long assignedTo = taskStore.getPartition(taskId);
                    if (assignedTo != null && assignedTo.equals(partitionId)) {
                        throw new RuntimeException("An attempt to run the task might have been made by a different instance. Retry is needed.");
                    } else { // the task is no longer assigned to the partition id for this executor instance
                        if (trace && tc.isEntryEnabled())
                            Tr.exit(this, tc, "run[" + taskId + ']', "task is assigned to partition " + assignedTo + ", not " + partitionId);
                    }
                }
                Transaction suspendedTran = tranMgr.suspend();
                try {
                    // We still need the task information, but get it in a new transaction that we can commit right away.
                    Throwable failed = null;
                    tranMgr.begin();
                    try {
                        taskRecord = taskStore.find(taskId,
                                                    partitionId,
                                                    System.currentTimeMillis(),
                                                    false);
                    } catch (Throwable x) {
                        throw failed = x;
                    } finally {
                        if (failed == null)
                            tranMgr.commit();
                        else
                            tranMgr.rollback();
                    }
                } finally {
                    tranMgr.resume(suspendedTran); // will be suspended again by application of transaction context
                }
            } else {
                if (ejbSingletonRecord != null) {
                    String owner = ejbSingletonRecord.getIdentifierOfOwner();
                    if (!appTracker.isStarted(owner)) {
                        ownerForDeferredTask = owner;
                        if (trace && tc.isEntryEnabled())
                            Tr.exit(this, tc, "run[" + taskId + ']', "unavailable - deferred");
                        return; // Ignore, we are deferring the task because the application or module is unavailable
                    }

                    byte[] bytes = ejbSingletonRecord.getTrigger();
                    ejbSingletonLockCollaborator = (TaskLocker) persistentExecutor.deserialize(bytes, priv.getSystemClassLoader());
                    if (trace && tc.isDebugEnabled())
                        Tr.debug(this, tc, "notify EJB container to lock singleton");
                    ejbSingletonLockCollaborator.lock();
                }

                taskRecord = taskStore.find(taskId,
                                            partitionId,
                                            System.currentTimeMillis(),
                                            true);
            }

            if (taskRecord == null || (taskRecord.getState() & TaskState.ENDED.bit) != 0) {
                if (trace && tc.isEntryEnabled())
                    Tr.exit(this, tc, "run[" + taskId + ']', "not appropriate to run task at this time");
                return; // Ignore, because the task was canceled or has been assigned to someone else or someone else already ran it
            }

            taskName = taskRecord.getName();
            prevFailureCount = taskRecord.getConsecutiveFailureCount();

            String classLoaderIdentifier = taskRecord.getIdentifierOfClassLoader();
            if (trace && tc.isDebugEnabled())
                Tr.debug(this, tc, "classloader identifier", classLoaderIdentifier);
            loader = ejbSingletonRecord == null ? persistentExecutor.classloaderIdSvc.getClassLoader(classLoaderIdentifier) : priv.getSystemClassLoader();
            if (trace && tc.isDebugEnabled())
                Tr.debug(this, tc, "classloader", loader);

            String owner = taskRecord.getIdentifierOfOwner();
            if (loader == null || !appTracker.isStarted(owner)) {
                ownerForDeferredTask = owner;
                if (trace && tc.isEntryEnabled())
                    Tr.exit(this, tc, "run[" + taskId + ']', "unavailable - deferred");
                return; // Ignore, we are deferring the task because the application or module is unavailable
            }

            TaskInfo info = (TaskInfo) persistentExecutor.deserialize(taskRecord.getTaskInformation(), null);

            byte[] triggerBytes = taskRecord.getTrigger();
            Trigger trigger = triggerBytes == null ? null : ejbSingletonRecord != null
                                                            && Arrays.equals(triggerBytes,
                                                                             ejbSingletonRecord.getTrigger()) ? ejbSingletonLockCollaborator : (Trigger) persistentExecutor
                                                                                             .deserialize(triggerBytes,
                                                                                                          loader);
            if (trigger == null) {
                String triggerClassName = info.getClassNameForNonSerializableTrigger();
                if (triggerClassName != null)
                    trigger = (Trigger) loader.loadClass(triggerClassName).newInstance();
            }

            byte[] taskBytes = taskRecord.getTask();
            Object task = taskBytes == null ? null : persistentExecutor.deserialize(taskBytes, loader);
            if (task == null) {
                String taskClassName = info.getClassNameForNonSerializableTask();
                if (taskClassName == null)
                    task = trigger; // optimization to share single instance for task and trigger
                else
                    task = loader.loadClass(taskClassName).newInstance();
            }

            byte[] resultBytes = taskRecord.getResult();

            boolean skipped = false;
            Throwable skippedX = null;
            LastExecution lastExecution = null;
            long startTime = 0, stopTime = 0;
            Object result = null;

            Map<String, String> execProps = persistentExecutor.getExecutionProperties(task);
            ThreadContextDescriptor threadContext = info.deserializeThreadContext(execProps);
            ArrayList<ThreadContext> contextAppliedToThread = threadContext == null ? null : threadContext.taskStarting();
            try {
                if (trigger != null) {
                    Long prevScheduledStart = taskRecord.getPreviousScheduledStartTime();
                    if (prevScheduledStart != null)
                        lastExecution = new LastExecutionImpl(persistentExecutor, taskId, taskName, resultBytes, taskRecord.getPreviousStopTime(), taskRecord
                                        .getPreviousStartTime(), prevScheduledStart, loader);
                    try {
                        skipped = trigger.skipRun(lastExecution, new Date(taskRecord.getNextExecutionTime()));
                    } catch (RuntimeException x) {
                        skipped = true;
                        skippedX = x;
                    }
                }

                if (skipped) {
                    if (trace && tc.isDebugEnabled())
                        Tr.debug(this, tc, "skipping task", skippedX);
                    Date nextExecDate = trigger.getNextRunTime(lastExecution, new Date(taskRecord.getOriginalSubmitTime()));
                    nextExecTime = nextExecDate == null ? null : nextExecDate.getTime();
                } else {
                    // Fixed result for one-shot runnable
                    if (!info.isSubmittedAsCallable() && info.getInterval() == -1 && trigger == null && resultBytes != null)
                        result = persistentExecutor.deserialize(resultBytes, loader);

                    if (trace && tc.isDebugEnabled())
                        Tr.debug(this, tc, "task about to start " + task);

                    startTime = new Date().getTime();
                    try {
                        if (info.isSubmittedAsCallable())
                            result = ((Callable<?>) task).call();
                        else
                            ((Runnable) task).run();

                        if (trace && tc.isDebugEnabled())
                            Tr.debug(this, tc, "task result " + result);
                        nextFailureCount = (short) 0;
                    } catch (Throwable x) {
                        if (trace && tc.isDebugEnabled())
                            Tr.debug(this, tc, "task failed", x);
                        failure = x;
                        nextFailureCount = (short) ((prevFailureCount < Short.MAX_VALUE) ? (prevFailureCount + 1) : Short.MAX_VALUE);
                        // If we will retry, immediately roll back, then can update persistent store with failure count
                        config = persistentExecutor.configRef.get();
                        if (config.retryLimit == -1 || nextFailureCount <= config.retryLimit)
                            throw failure;
                    } finally {
                        stopTime = new Date().getTime();
                    }

                    // Compute next execution time if the task did not fail.
                    if (failure == null) {
                        long interval = info.getInterval();
                        if (interval == -1) {
                            if (trigger == null) {
                                nextExecTime = null; // one-shot task
                            } else {
                                lastExecution = new LastExecutionImpl(persistentExecutor, taskId, taskName, result, stopTime, startTime, taskRecord.getNextExecutionTime());
                                Date nextExecDate = trigger.getNextRunTime(lastExecution, new Date(taskRecord.getOriginalSubmitTime()));
                                nextExecTime = nextExecDate == null ? null : nextExecDate.getTime();
                            }
                        } else if (info.isFixedRate()) {
                            long originalScheduledStartTime = taskRecord.getOriginalSubmitTime() + info.getInitialDelay();
                            long elapsed = stopTime - originalScheduledStartTime;
                            nextExecTime = (elapsed / interval + 1) * interval + originalScheduledStartTime;
                        } else
                            nextExecTime = stopTime + interval; // fixed-delay
                    }
                }
            } finally {
                if (contextAppliedToThread != null)
                    threadContext.taskStopping(contextAppliedToThread);
            }

            short autoPurgeBit = failure == null ? TaskRecord.Flags.AUTO_PURGE_ON_SUCCESS.bit : TaskRecord.Flags.AUTO_PURGE_ALWAYS.bit;

            if (tranMgr.getStatus() == Status.STATUS_MARKED_ROLLBACK) {
                // discontinue if already marked to roll back
                long durationMS = TimeUnit.NANOSECONDS.toMillis(System.nanoTime() - tranBeginNS);
                if (timeout > 0 && durationMS >= timeout * 1000l) {
                    // The transaction was probably marked for roll back due to the the transaction timing out,
                    // although it could have been marked to roll back even prior to that.
                    String elapsedTime = NumberFormat.getInstance().format(durationMS / 1000.0);
                    if (config.missedTaskThreshold == timeout)
                        throw new RollbackException(Tr.formatMessage(tc, "CWWKC1505.mtt.timeout.rollback", elapsedTime, timeout));
                    else
                        throw new RollbackException(Tr.formatMessage(tc, "CWWKC1504.tx.timeout.rollback", elapsedTime, timeout));
                } else {
                    // The transaction timeout detection above is approximate.
                    // When this code block is reached, it usually means that the transaction was marked to roll back
                    // independently of the transaction timing out. But due to the imprecision, this code path might
                    // some times be reached on the transaction timeout path as well.
                    throw new RollbackException(Tr.formatMessage(tc, "CWWKC1506.marked.rollback.only"));
                }
            } else if ((nextExecTime == null || !skipped && nextFailureCount > 0) && (binaryFlags & autoPurgeBit) != 0) {
                // Autopurge the completed task unless it is known that the task removed/canceled itself during execution
                if (runningTaskRemovalState[1] != InvokerTask.REMOVED_BY_SELF) {
                    taskStore.remove(taskId, null, false);
                    // EJB Persistent Timers requires that we allow in-progress execution of a timer that is
                    // canceled/removed from another thread to commit. This means we cannot issue a rollback
                    // when we find the timer/task to have already been removed. If this ever needed to change,
                    // more work would need to be distinguish self-cancellation/removal for the pattern-based remove operations.
                }
            } else {
                // Update state
                TaskRecord updates = new TaskRecord(false);
                if (nextExecTime != null)
                    updates.setNextExecutionTime(nextExecTime);
                short state = nextExecTime == null ? (short) (TaskState.ENDED.bit | TaskState.SUCCESSFUL.bit) : TaskState.SCHEDULED.bit;
                if (skipped) {
                    state |= TaskState.SKIPPED.bit;
                    if (skippedX != null) {
                        state |= TaskState.SKIPRUN_FAILED.bit;
                        byte[] previousResultBytes = persistentExecutor.serialize(lastExecution == null ? null : lastExecution.getResult());
                        updates.setResult(persistentExecutor.serialize(new TaskSkipped(previousResultBytes, skippedX, loader, persistentExecutor)));
                    }
                } else {
                    updates.setConsecutiveFailureCount(nextFailureCount);
                    updates.setPreviousScheduledStartTime(taskRecord.getNextExecutionTime());
                    updates.setPreviousStartTime(startTime);
                    updates.setPreviousStopTime(stopTime);
                    if (failure == null) {
                        // Only update result blob if it changed
                        byte[] updatedResultBytes = result == null ? null : serializeResult(result, loader);
                        if (updatedResultBytes == null || !Arrays.equals(resultBytes, updatedResultBytes))
                            updates.setResult(updatedResultBytes);
                    } else {
                        updates.setResult(persistentExecutor
                                        .serialize(new TaskFailure(failure, loader, persistentExecutor, TaskFailure.FAILURE_LIMIT_REACHED, Short.toString(nextFailureCount))));
                        state = (short) (TaskState.ENDED.bit | TaskState.FAILURE_LIMIT_REACHED.bit);
                    }
                }
                updates.setState(state);
                // Only update blobs if they have changed
                if (taskBytes != null) {
                    byte[] updatedTaskBytes = persistentExecutor.serialize(task);
                    if (!Arrays.equals(taskBytes, updatedTaskBytes))
                        updates.setTask(updatedTaskBytes);
                }
                if (triggerBytes != null) {
                    byte[] updatedTriggerBytes = persistentExecutor.serialize(trigger);
                    if (!Arrays.equals(triggerBytes, updatedTriggerBytes))
                        updates.setTrigger(updatedTriggerBytes);
                }

                // When updating the task entry, determine whether or not to keep a claim on the task.
                config = persistentExecutor.configRef.get();
                if (config.missedTaskThreshold > 0)
                    if (config.enableTaskExecution
                        && nextExecTime != null
                        && (config.pollInterval < 0 || nextExecTime <= System.currentTimeMillis() + config.pollInterval)) {
                        updates.setClaimExpiryOrPartition(nextExecTime + config.missedTaskThreshold * 1000);
                        claimNextExecution = true;
                    } else {
                        updates.setClaimExpiryOrPartition(-1);
                    }

                TaskRecord expected = new TaskRecord(false);
                expected.setId(taskId);
                expected.setVersion(taskRecord.getVersion());
                boolean updatesPersisted = taskStore.persist(updates, expected);

                if (!updatesPersisted) {
                    // Optimistic update unsuccessful. Need to take into account changes made by the task to itself.
                    TaskRecord taskRecordRefresh = taskStore.findById(taskId, null, false);
                    if (taskRecordRefresh != null) {
                        short refreshedState = taskRecordRefresh.getState();
                        if ((refreshedState & TaskState.CANCELED.bit) != 0
                            && (binaryFlags & TaskRecord.Flags.SUSPEND_TRAN_OF_EXECUTOR_THREAD.bit) == 0) {
                            // task canceled itself, combine the canceled state with other updates
                            updates.setState(state = refreshedState);
                            expected.setVersion(taskRecordRefresh.getVersion());
                            taskStore.persist(updates, expected);
                        } else if ((refreshedState & TaskState.SUSPENDED.bit) != 0) {
                            // task suspended itself, merge the suspended state with new state and combine with other updates
                            state |= TaskState.SUSPENDED.bit;
                            state &= ~TaskState.SCHEDULED.bit;
                            expected.setVersion(taskRecordRefresh.getVersion());
                            taskStore.persist(updates, expected);
                        }
                    } else { // the task was removed, either by itself or another thread
                        if (trace && tc.isDebugEnabled())
                            Tr.debug(this, tc, "task entry is gone",
                                     Arrays.toString(runningTaskRemovalState),
                                     "allows removal by other threads? " + ((binaryFlags & TaskRecord.Flags.SUSPEND_TRAN_OF_EXECUTOR_THREAD.bit) != 0));

                        // EJB Persistent Timers requires that we allow in-progress execution of a timer that is
                        // canceled/removed from another thread to commit. This means we cannot issue a rollback
                        // when we find the timer/task to have already been removed. If this ever needed to change,
                        // more work would need to be distinguish self-cancellation/removal for the pattern-based remove operations.
                    }
                }
            }
        } catch (RollbackException x) {
            if (failure == null)
                failure = x;
        } catch (Throwable x) {
            if (trace && tc.isDebugEnabled())
                Tr.debug(this, tc, "marking transaction to roll back in response to error", x);
            try {
                tranMgr.setRollbackOnly();
            } catch (Throwable t) {
            }
            if (failure == null)
                failure = x;
        } finally {
            if (ejbSingletonLockCollaborator != null)
                ejbSingletonLockCollaborator.unlock();

            runningTaskState.remove();

            try {
                tranMgr.setTransactionTimeout(0); // clear the value so we don't impact subsequent transactions on this thread

                if (tranMgr.getStatus() == Status.STATUS_MARKED_ROLLBACK) {
                    if (trace && tc.isEventEnabled())
                        Tr.event(this, tc, "rolling back task execution attempt");
                    if (nextFailureCount == null || nextFailureCount == 0)
                        nextFailureCount = (short) (prevFailureCount == null ? 1 : prevFailureCount < Short.MAX_VALUE ? (prevFailureCount + 1) : Short.MAX_VALUE);
                    tranMgr.rollback();
                    if (config == null)
                        config = persistentExecutor.configRef.get();
                    processRetryableTaskFailure(failure, loader, nextFailureCount, config, taskName);
                } else {
                    if (taskIdForPropTable != null)
                        try {
                            taskStore.removeProperty(taskIdForPropTable);
                        } catch (Throwable x) {
                            tranMgr.rollback();
                            throw x;
                        }

                    tranMgr.commit();

                    // If the transaction commits, immediately reschedule tasks that should run within a single poll cycle. If no polling, then all tasks.
                    config = persistentExecutor.configRef.get();
                    boolean scheduleNextExecution = config.missedTaskThreshold > 0 //
                                    ? claimNextExecution //
                                    : config.enableTaskExecution && nextExecTime != null
                                      && (config.pollInterval < 0
                                          || nextExecTime <= System.currentTimeMillis() + config.pollInterval);
                    if (scheduleNextExecution) {
                        expectedExecTime = nextExecTime;
                        long delay = nextExecTime - System.currentTimeMillis();

                        ScheduledExecutorService executor = persistentExecutor.scheduledExecutor;
                        if (executor == null) {
                            if (TraceComponent.isAnyTracingEnabled() && tc.isDebugEnabled())
                                Tr.debug(this, tc, "deactivated - reschedule skipped");
                        } else
                            executor.schedule(this, delay, TimeUnit.MILLISECONDS);
                    } else if (ownerForDeferredTask != null)
                        appTracker.deferTask(this, ownerForDeferredTask, persistentExecutor);
                    else {
                        persistentExecutor.inMemoryTaskIds.remove(taskId);
                        if (failure != null) {
                            taskName = taskName == null || taskName.length() == 0 || taskName.length() == 1 && taskName.charAt(0) == ' ' ? String.valueOf(taskId) // empty task name
                                            : taskId + " (" + taskName + ")";
                            Tr.warning(tc, "CWWKC1511.retry.limit.reached.failed", persistentExecutor.name, taskName, nextFailureCount, failure);
                        }
                    }
                }
            } catch (Throwable x) {
                if (failure != null)
                    failure = x;

                // Retry the task if an error occurred
                processRetryableTaskFailure(failure, loader, nextFailureCount, config, taskName);
            }
        }

        if (trace && tc.isEntryEnabled())
            Tr.exit(this, tc, "run[" + taskId + ']', failure);
    }

    /**
     * Utility method that serializes a task result, or the failure that occurred when attempting
     * to serialize the task result.
     *
     * @param result non-null task result
     * @param loader class loader that can deserialize the task and result.
     * @return serialized bytes
     */
    @FFDCIgnore(Throwable.class)
    @Sensitive
    private byte[] serializeResult(Object result, ClassLoader loader) throws IOException {
        try {
            return persistentExecutor.serialize(result);
        } catch (Throwable x) {
            return persistentExecutor.serialize(new TaskFailure(x, loader, persistentExecutor, TaskFailure.NONSER_RESULT, result.getClass().getName()));
        }
    }
}<|MERGE_RESOLUTION|>--- conflicted
+++ resolved
@@ -185,15 +185,8 @@
                         // -1 indicates the task is no longer in the persistent store
                         retry = consecutiveFailureCount != -1;
 
-<<<<<<< HEAD
                         if (retry && config.missedTaskThreshold == -1) {
                             String seconds = consecutiveFailureCount == 1 || config.retryInterval == 0L ? "0" : NumberFormat.getInstance().format(config.retryInterval / 1000.0);
-=======
-                        if (retry) {
-                            String seconds = consecutiveFailureCount == 1 && config.missedTaskThreshold == -1 || config.retryInterval == 0L //
-                                            ? "0" //
-                                            : NumberFormat.getInstance().format(config.retryInterval / 1000.0);
->>>>>>> 952a8151
                             if (failure == null)
                                 Tr.warning(tc, "CWWKC1500.task.rollback.retry", persistentExecutor.name, taskName, seconds);
                             else
