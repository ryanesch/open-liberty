--- conflicted
+++ resolved
@@ -32,70 +32,8 @@
 /**
  *
  */
-<<<<<<< HEAD
-public class CDIBuiltInConverterTest extends LoggingTest {
-
-    @ClassRule
-    public static SharedServer SHARED_SERVER = new ShrinkWrapSharedServer("CDIConfigServer");
-
-    @ClassRule
-    public static RepeatTests r = RepeatTests
-                    .with(RepeatConfig11EE7.INSTANCE.forServers(SHARED_SERVER.getServerName()))
-                    .andWith(RepeatConfig12EE8.INSTANCE.forServers(SHARED_SERVER.getServerName()));
-
-    @BuildShrinkWrap
-    public static Archive buildApp() {
-        return SharedShrinkWrapApps.cdiConfigServerApps();
-    }
-
-    @Override
-    protected SharedServer getSharedServer() {
-        return SHARED_SERVER;
-    }
-
-    @Test
-    public void testBoolean() throws Exception {
-        test("BOOLEAN_KEY", "true");
-    }
-
-    @Test
-    public void testInteger() throws Exception {
-        test("INTEGER_KEY", "2147483647");
-    }
-
-    @Test
-    public void testInt() throws Exception {
-        test("INT_KEY", "2147483647");
-    }
-
-    @Test
-    public void testLong() throws Exception {
-        test("LONG_KEY", "-9223372036854775808");
-    }
-
-    @Test
-    public void testShort() throws Exception {
-        test("SHORT_KEY", "32767");
-    }
-
-    @Test
-    public void testByte() throws Exception {
-        test("BYTE_KEY", "-128");
-    }
-
-    @Test
-    public void testDouble() throws Exception {
-        test("DOUBLE_KEY", "1.7976931348623157E308");
-    }
-
-    @Test
-    public void testFloat() throws Exception {
-        test("FLOAT_KEY", "1.4E-45");
-    }
-=======
 @RunWith(FATRunner.class)
 public class CDIBuiltInConverterTest extends FATServletClient {
->>>>>>> 62e77942
 
     public static final String APP_NAME = "cdiConfig";
 
