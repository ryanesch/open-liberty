--- conflicted
+++ resolved
@@ -18,14 +18,8 @@
 	 * @param String serviceName
 	 * @param String ontextPath
 	 */
-<<<<<<< HEAD
 	void addServiceName(String serviceName, String contextPath, Class<?> clazz) {
-		if (serviceNames == null) {
-			serviceNames = new HashSet<String>();
-		}
-=======
-	void addServiceName(String serviceName, String contextPath) {
->>>>>>> 6f77e93d
+
 		serviceNames.add(serviceName);
 		if (serviceName != null && contextPath != null && clazz != null) {
 			GrpcServletServices.addServletGrpcService(serviceName, contextPath, clazz);
@@ -37,16 +31,8 @@
 	 * These classes will be initialized by Libery during startup.
 	 * @param Set<String> service class names
 	 */
-<<<<<<< HEAD
 	void addServiceClassName(String name) {
-		if (serviceClassNames == null) {
-			serviceClassNames = new HashSet<String>();
-		}
 		serviceClassNames.add(name);
-=======
-	void addServiceClassNames(Set<String> names) {
-		serviceClassNames.addAll(names);
->>>>>>> 6f77e93d
 	}
 
 	/**
