--- conflicted
+++ resolved
@@ -6,7 +6,7 @@
  * http://www.eclipse.org/legal/epl-v10.html
  *
  * Contributors:
- * IBM Corporation - initial API and implementation
+ *     IBM Corporation - initial API and implementation
  *******************************************************************************/
 package com.ibm.ws.security.jwtsso.token;
 
@@ -14,10 +14,9 @@
 import java.util.Set;
 
 import javax.security.auth.Subject;
-import javax.security.auth.login.LoginException;
 
 import org.eclipse.microprofile.jwt.JsonWebToken;
-// import org.eclipse.microprofile.jwt.JsonWebToken;
+//import org.eclipse.microprofile.jwt.JsonWebToken;
 import org.osgi.framework.ServiceReference;
 import org.osgi.service.component.ComponentContext;
 import org.osgi.service.component.annotations.Activate;
@@ -31,6 +30,7 @@
 
 import com.ibm.websphere.ras.Tr;
 import com.ibm.websphere.ras.TraceComponent;
+import com.ibm.websphere.security.WSSecurityException;
 import com.ibm.ws.security.authentication.principals.WSPrincipal;
 import com.ibm.ws.security.authentication.utility.SubjectHelper;
 import com.ibm.ws.security.common.crypto.HashUtils;
@@ -46,7 +46,6 @@
  */
 @Component(service = JwtSSOTokenProxy.class, name = "JwtSSOTokenProxy", immediate = true, property = "service.vendor=IBM")
 public class JwtSSOTokenImpl implements JwtSSOTokenProxy {
-<<<<<<< HEAD
 	private static final TraceComponent tc = Tr.register(JwtSSOTokenImpl.class);
 
 	public static final String JSON_WEB_TOKEN_SSO_CONFIG = "jwtSsoConfig";
@@ -111,7 +110,7 @@
 	 * auth.Subject)
 	 */
 	@Override
-	public void createJwtSSOToken(Subject subject) throws LoginException {
+	public void createJwtSSOToken(Subject subject) throws WSSecurityException {
 		// TODO Auto-generated method stub
 		if (subject != null) {
 			if (isSubjectUnauthenticated(subject) || subjectHasJwtPrincipal(subject)) {
@@ -124,13 +123,13 @@
 					ssotoken = tokenUtil.buildTokenFromSecuritySubject(subject);
 				} catch (Exception e) {
 					// TODO ffdc
-					throw new LoginException(e.getMessage());
+					throw new WSSecurityException(e);
 				}
 				updateSubject(subject, ssotoken);
 			} else {
 				// TODO : nls
 				String msg = "jwtsso configuration is not valid";
-				throw new LoginException(msg);
+				throw new WSSecurityException(msg);
 			}
 		}
 	}
@@ -325,7 +324,7 @@
 	 * java.lang.String)
 	 */
 	@Override
-	public Subject handleJwtSSOTokenValidation(Subject subject, String encodedjwt) throws LoginException {
+	public Subject handleJwtSSOTokenValidation(Subject subject, String encodedjwt) throws WSSecurityException {
 		// TODO Auto-generated method stub
 		JwtSsoTokenUtils tokenUtil = getJwtSsoTokenUtils();
 		if (tokenUtil != null && encodedjwt != null) {
@@ -333,20 +332,20 @@
 				try {
 					return tokenUtil.handleJwtSsoTokenValidationWithSubject(subject, encodedjwt);
 				} catch (Exception e) {
-					throw new LoginException(e.getMessage());
+					throw new WSSecurityException(e);
 				}
 			} else {
 				try {
 					return tokenUtil.handleJwtSsoTokenValidation(encodedjwt);
 				} catch (Exception e) {
-					throw new LoginException(e.getMessage());
+					throw new WSSecurityException(e);
 
 				}
 			}
 		} else {
 			// TODO : nls
 			String msg = "jwtsso configuration is not valid or token is not valid";
-			throw new LoginException(msg);
+			throw new WSSecurityException(msg);
 		}
 		// authenticateWithJwt(subject);
 
@@ -397,16 +396,9 @@
 	 * java.lang.String)
 	 */
 	@Override
-	public void addCustomCacheKeyAndRealmToJwtSSOToken(Subject subject) throws LoginException {
-		Set<JsonWebToken> jsonWebTokenPrincipals = getJwtPrincipals(subject);
-		if (!jsonWebTokenPrincipals.isEmpty()) {
-			// Set<Principal> principals = subject.getPrincipals();
-			// subject.getPrincipals().removeAll(principals);
-			// principals.removeAll(jsonWebTokenPrincipalSet);
-			// subject.getPrincipals().addAll(principals);
-			subject.getPrincipals().removeAll(jsonWebTokenPrincipals);
-		}
-		createJwtSSOToken(subject);
+	public void addCustomCacheKeyToJwtSSOToken(Subject subject, String cacheKeyValue) {
+		// TODO Auto-generated method stub
+
 	}
 
 	/*
@@ -500,462 +492,5 @@
 		}
 		return true;
 	}
-=======
-    private static final TraceComponent tc = Tr.register(JwtSSOTokenImpl.class);
-
-    public static final String JSON_WEB_TOKEN_SSO_CONFIG = "jwtSsoConfig";
-    public static final String JSON_WEB_TOKEN_SSO_BUILDER_CONFIG = "jwtSsoBuilderConfig";
-    public static final String UNAUTHENTICATED = "UNAUTHENTICATED";
-    protected final static AtomicServiceReference<JwtSsoConfig> jwtSSOConfigRef = new AtomicServiceReference<JwtSsoConfig>(
-            JSON_WEB_TOKEN_SSO_CONFIG);
-    protected final static AtomicServiceReference<JwtSsoBuilderConfig> jwtSSOBuilderConfigRef = new AtomicServiceReference<JwtSsoBuilderConfig>(
-            JSON_WEB_TOKEN_SSO_BUILDER_CONFIG);
-    private final SubjectHelper subjectHelper = new SubjectHelper();
-    private static final String[] hashtableProperties = { AttributeNameConstants.WSCREDENTIAL_CACHE_KEY };
-
-    @Reference(service = JwtSsoConfig.class, name = JSON_WEB_TOKEN_SSO_CONFIG, cardinality = ReferenceCardinality.OPTIONAL, policy = ReferencePolicy.DYNAMIC, policyOption = ReferencePolicyOption.GREEDY)
-    protected void setJwtSsoConfig(ServiceReference<JwtSsoConfig> ref) {
-        jwtSSOConfigRef.setReference(ref);
-    }
-
-    protected void unsetJwtSsoConfig(ServiceReference<JwtSsoConfig> ref) {
-        jwtSSOConfigRef.unsetReference(ref);
-    }
-
-    @Reference(service = JwtSsoBuilderConfig.class, name = JSON_WEB_TOKEN_SSO_BUILDER_CONFIG, cardinality = ReferenceCardinality.OPTIONAL, policy = ReferencePolicy.DYNAMIC, policyOption = ReferencePolicyOption.GREEDY)
-    protected void setJwtSsoBuilderConfig(ServiceReference<JwtSsoBuilderConfig> ref) {
-        jwtSSOBuilderConfigRef.setReference(ref);
-    }
-
-    protected void unsetJwtSsoBuilderConfig(ServiceReference<JwtSsoBuilderConfig> ref) {
-        jwtSSOBuilderConfigRef.unsetReference(ref);
-    }
-
-    @Activate
-    protected void activate(ComponentContext cc) {
-        jwtSSOConfigRef.activate(cc);
-        jwtSSOBuilderConfigRef.activate(cc);
-        if (tc.isDebugEnabled()) {
-            Tr.debug(tc, "Jwt SSO config consumer service is activated");
-            Tr.debug(tc, "Jwt SSO config builder service is activated");
-            Tr.debug(tc, "Jwt SSO token (impl) service is being activated!!");
-        }
-    }
-
-    @Modified
-    protected void modified(Map<String, Object> props) {
-    }
-
-    @Deactivate
-    protected void deactivate(ComponentContext cc) {
-        jwtSSOConfigRef.deactivate(cc);
-        jwtSSOBuilderConfigRef.deactivate(cc);
-        if (tc.isDebugEnabled()) {
-            Tr.debug(tc, "Jwt SSO config consumer service is deactivated");
-            Tr.debug(tc, "Jwt SSO config builder service is deactivated");
-            Tr.debug(tc, "Jwt SSO token (impl) service is being deactivated!!");
-        }
-    }
-
-    /*
-     * (non-Javadoc)
-     *
-     * @see
-     * com.ibm.ws.security.sso.cookie.JwtSSOToken#createSSOToken(javax.security.
-     * auth.Subject)
-     */
-    @Override
-    public void createJwtSSOToken(Subject subject) throws WSSecurityException {
-        // TODO Auto-generated method stub
-        if (subject != null) {
-            if (isSubjectUnauthenticated(subject) || subjectHasJwtPrincipal(subject)) {
-                return;
-            }
-            JwtSsoTokenUtils tokenUtil = getJwtSsoTokenUtils();
-            if (tokenUtil != null) {
-                JsonWebToken ssotoken = null;
-                try {
-                    ssotoken = tokenUtil.buildTokenFromSecuritySubject(subject);
-                } catch (Exception e) {
-                    // TODO ffdc
-                    throw new WSSecurityException(e);
-                }
-                updateSubject(subject, ssotoken);
-            } else {
-                // TODO : nls
-                String msg = "jwtsso configuration is not valid";
-                throw new WSSecurityException(msg);
-            }
-        }
-    }
-
-    /**
-     * @param subject
-     * @param ssotoken
-     */
-    private void updateSubject(Subject subject, JsonWebToken ssotoken) {
-        // TODO Auto-generated method stub
-        if (subject != null && ssotoken != null) {
-            addJwtSSOTokenToSubject(subject, ssotoken);
-        }
-    }
-
-    /**
-     * @param subject
-     * @return
-     */
-    private boolean subjectHasJwtPrincipal(Subject subject) {
-        // TODO Auto-generated method stub
-        return (!getJwtPrincipals(subject).isEmpty());
-    }
-
-    /**
-     * @param subject
-     * @return
-     */
-    private boolean isSubjectUnauthenticated(Subject subject) {
-        // TODO Auto-generated method stub
-        Set<WSPrincipal> principals = getWSPrincipals(subject);
-        if (principals != null && !principals.isEmpty()) { // TODO : multiple
-                                                           // principals
-                                                           // error??
-            if (!UNAUTHENTICATED.equals(principals.iterator().next().getName())) {
-                return false;
-            }
-        }
-        return true;
-    }
-
-    /**
-     * @param subject
-     * @param ssotoken
-     */
-    private void addJwtSSOTokenToSubject(Subject subject, JsonWebToken ssotoken) {
-        // TODO Auto-generated method stub
-        if (subject != null && ssotoken != null) {
-            // subject.getPrivateCredentials().add(ssotoken);
-            subject.getPrincipals().add(ssotoken);
-        }
-
-    }
-
-    /**
-     * @param builder
-     * @param consumer
-     */
-    private JwtSsoTokenUtils getJwtSsoTokenUtils() {
-        JwtSsoBuilderConfig jwtssobuilderConfig = getJwtSSOBuilderConfig();
-        String builder = null;
-        if (jwtssobuilderConfig != null) {
-            builder = getJwtBuilder(jwtssobuilderConfig);
-        }
-        JwtSsoConfig jwtssoconsumerConfig = getJwtSSOConsumerConfig();
-        String consumer = null;
-        if (jwtssoconsumerConfig != null) {
-            consumer = getJwtConsumer(jwtssoconsumerConfig);
-        }
-        if (builder != null && consumer != null) {
-            JwtSsoTokenUtils result = new JwtSsoTokenUtils(builder, consumer);
-            return result.isValid() ? result : null;
-        }
-        return null;
-    }
-
-    private JwtSsoTokenUtils getSimpleJwtSsoTokenUtils() {
-        return new JwtSsoTokenUtils();
-    }
-
-    /**
-     * @param jwtssoconfig
-     * @return
-     */
-    private String getJwtConsumer(JwtSsoConfig jwtssoconfig) {
-        // TODO Auto-generated method stub
-        return jwtssoconfig.getJwtConsumerRef();
-    }
-
-    /**
-     * @param jwtssoconfig
-     * @return
-     */
-    private String getJwtBuilder(JwtSsoBuilderConfig jwtssobuilderconfig) {
-        // TODO Auto-generated method stub
-        return jwtssobuilderconfig.getJwtBuilderRef();
-    }
-
-    /**
-     *
-     */
-    private JwtSsoConfig getJwtSSOConsumerConfig() {
-        if (jwtSSOConfigRef.getService() != null) {
-            return jwtSSOConfigRef.getService();
-        }
-        return null;
-    }
-
-    private JwtSsoBuilderConfig getJwtSSOBuilderConfig() {
-        if (jwtSSOBuilderConfigRef.getService() != null) {
-            return jwtSSOBuilderConfigRef.getService();
-        }
-        return null;
-    }
-
-    /*
-     * (non-Javadoc)
-     *
-     * @see
-     * com.ibm.ws.security.sso.cookie.JwtSSOToken#getJwtSSOToken(javax.security.
-     * auth.Subject)
-     */
-    @Override
-    public String getJwtSSOToken(Subject subject) {
-        // TODO Auto-generated method stub
-        String encodedjwtprincipal = null;
-        Set<JsonWebToken> jsonWebTokenPrincipalSet = getJwtPrincipals(subject);
-        if (!jsonWebTokenPrincipalSet.isEmpty()) {
-            if (hasMultiplePrincipals(jsonWebTokenPrincipalSet)) {
-                // TODO error
-            } else {
-                encodedjwtprincipal = convertToEncoded(jsonWebTokenPrincipalSet.iterator().next());
-            }
-        }
-        return encodedjwtprincipal;
-    }
-
-    /**
-     * @param next
-     */
-    private String convertToEncoded(JsonWebToken jwtprincipal) {
-        // TODO Auto-generated method stub
-
-        // if ((rawtoken = getRawJwtToken(jwtprincipal)) != null) {
-        // return JsonUtils.convertToBase64(rawtoken);
-        // }
-        return getRawJwtToken(jwtprincipal); // this is already encoded
-
-    }
-
-    /**
-     * @param jwtprincipal
-     * @return
-     */
-    private String getRawJwtToken(JsonWebToken jwtprincipal) {
-        if (jwtprincipal != null) {
-            return jwtprincipal.getRawToken();
-        }
-        return null;
-    }
-
-    /**
-     * @param jsonWebTokenPrincipalSet
-     * @return
-     */
-    private boolean hasMultiplePrincipals(Set<JsonWebToken> jsonWebTokenPrincipalSet) {
-        // TODO Auto-generated method stub
-        return false;
-    }
-
-    /**
-     * @param subject
-     * @return
-     */
-    private Set<JsonWebToken> getJwtPrincipals(Subject subject) {
-        // TODO Auto-generated method stub
-        return subject != null ? subject.getPrincipals(JsonWebToken.class) : null;
-
-    }
-
-    private Set<WSPrincipal> getWSPrincipals(Subject subject) {
-        // TODO Auto-generated method stub
-        return subject != null ? subject.getPrincipals(WSPrincipal.class) : null;
-
-    }
-
-    /*
-     * (non-Javadoc)
-     *
-     * @see
-     * com.ibm.ws.security.jwt.sso.token.utils.JwtSSOToken#handleJwtSSOToken(
-     * java.lang.String)
-     */
-    @Override
-    public Subject handleJwtSSOTokenValidation(Subject subject, String encodedjwt) throws WSSecurityException {
-        // TODO Auto-generated method stub
-        JwtSsoTokenUtils tokenUtil = getJwtSsoTokenUtils();
-        if (tokenUtil != null && encodedjwt != null) {
-            if (subject != null) {
-                try {
-                    return tokenUtil.handleJwtSsoTokenValidationWithSubject(subject, encodedjwt);
-                } catch (Exception e) {
-                    throw new WSSecurityException(e);
-                }
-            } else {
-                try {
-                    return tokenUtil.handleJwtSsoTokenValidation(encodedjwt);
-                } catch (Exception e) {
-                    throw new WSSecurityException(e);
-
-                }
-            }
-        } else {
-            // TODO : nls
-            String msg = "jwtsso configuration is not valid or token is not valid";
-            throw new WSSecurityException(msg);
-        }
-        // authenticateWithJwt(subject);
-
-    }
-
-    /*
-     * (non-Javadoc)
-     *
-     * @see com.ibm.ws.security.jwt.sso.token.utils.JwtSSOToken#
-     * getCustomCacheKeyFromJwtSSOToken(java.lang.String)
-     */
-    @Override
-    public String getCustomCacheKeyFromJwtSSOToken(String encodedjwt) {
-        // TODO Auto-generated method stub
-        JwtSsoTokenUtils tokenUtil = getSimpleJwtSsoTokenUtils();
-        if (encodedjwt != null) {
-            return tokenUtil.getCustomCacheKeyFromToken(encodedjwt);
-        }
-        return null;
-    }
-
-    /*
-     * (non-Javadoc)
-     *
-     * @see com.ibm.ws.security.jwt.sso.token.utils.JwtSSOToken#
-     * getCacheKeyForJwtSSOToken(javax.security.auth.Subject, java.lang.String)
-     */
-    @Override
-    public String getCacheKeyForJwtSSOToken(Subject subject, String encodedjwt) {
-        // TODO Auto-generated method stub
-        if (encodedjwt != null) {
-            return HashUtils.digest(encodedjwt);
-        } else if (subject != null) {
-            String jwtssotoken = getJwtSSOToken(subject);
-            if (jwtssotoken != null) {
-                return HashUtils.digest(jwtssotoken);
-            }
-        }
-
-        return null;
-    }
-
-    /*
-     * (non-Javadoc)
-     *
-     * @see com.ibm.ws.security.jwt.sso.token.utils.JwtSSOToken#
-     * addCustomCacheKeyToJwtSSOToken(javax.security.auth.Subject,
-     * java.lang.String)
-     */
-    @Override
-    public void addCustomCacheKeyToJwtSSOToken(Subject subject, String cacheKeyValue) {
-        // TODO Auto-generated method stub
-
-    }
-
-    /*
-     * (non-Javadoc)
-     *
-     * @see
-     * com.ibm.ws.security.jwt.sso.token.utils.JwtSSOToken#isJwtSSOTokenValid(
-     * javax.security.auth.Subject)
-     */
-    @Override
-    public boolean isSubjectValid(Subject subject) {
-        // TODO Auto-generated method stub
-        String encodedjwt = getJwtSSOToken(subject);
-        JwtSsoTokenUtils tokenUtil = getJwtSsoTokenUtils();
-        if (tokenUtil != null) {
-            return tokenUtil.isJwtValid(encodedjwt);
-        }
-        return false;
-    }
-
-    /*
-     * (non-Javadoc)
-     *
-     * @see
-     * com.ibm.ws.security.jwt.sso.token.utils.JwtSSOToken#getJwtCookieName()
-     */
-    @Override
-    public String getJwtCookieName() {
-        // TODO Auto-generated method stub
-        JwtSsoBuilderConfig jwtssobuilderConfig = getJwtSSOBuilderConfig();
-        if (jwtssobuilderConfig != null) {
-            return jwtssobuilderConfig.getCookieName();
-        }
-        return null;
-    }
-
-    @Override
-    public boolean isCookieSecured() {
-        // TODO Auto-generated method stub
-        JwtSsoBuilderConfig jwtssobuilderConfig = getJwtSSOBuilderConfig();
-        if (jwtssobuilderConfig != null) {
-            return jwtssobuilderConfig.isCookieSecured();
-        }
-        return true;
-    }
-
-    @Override
-    public long getValidTimeInMinutes() {
-        JwtSsoBuilderConfig jwtssobuilderConfig = getJwtSSOBuilderConfig();
-        if (jwtssobuilderConfig != null) {
-            return jwtssobuilderConfig.getValidTime() * 60;
-        }
-        return 0;
-    }
-
-    /*
-     * (non-Javadoc)
-     *
-     * @see com.ibm.ws.security.jwt.sso.token.utils.JwtSSOToken#
-     * shouldSetJwtCookiePathToWebAppContext()
-     */
-    @Override
-    public boolean shouldSetJwtCookiePathToWebAppContext() {
-        // TODO Auto-generated method stub
-        JwtSsoBuilderConfig jwtssobuilderConfig = getJwtSSOBuilderConfig();
-        if (jwtssobuilderConfig != null) {
-            return jwtssobuilderConfig.isSetCookiePathToWebAppContextPath();
-        }
-        return false;
-    }
-
-    /*
-     * (non-Javadoc)
-     *
-     * @see com.ibm.ws.security.jwt.sso.token.utils.JwtSSOToken#
-     * shouldAlsoIncludeLtpaCookie()
-     */
-    @Override
-    public boolean shouldAlsoIncludeLtpaCookie() {
-        // TODO Auto-generated method stub
-        JwtSsoBuilderConfig jwtssobuilderConfig = getJwtSSOBuilderConfig();
-        if (jwtssobuilderConfig != null) {
-            return jwtssobuilderConfig.isIncludeLtpaCookie();
-        }
-        return true;
-    }
-
-    /*
-     * (non-Javadoc)
-     *
-     * @see com.ibm.ws.security.jwt.sso.token.utils.JwtSSOToken#
-     * shouldFallbackToLtpaCookie()
-     */
-    @Override
-    public boolean shouldFallbackToLtpaCookie() {
-        // TODO Auto-generated method stub
-        JwtSsoBuilderConfig jwtssobuilderConfig = getJwtSSOBuilderConfig();
-        if (jwtssobuilderConfig != null) {
-            return jwtssobuilderConfig.isFallbackToLtpa();
-        }
-        return true;
-    }
->>>>>>> d8385d61
 
 }