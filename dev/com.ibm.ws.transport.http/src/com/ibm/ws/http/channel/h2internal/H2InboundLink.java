--- conflicted
+++ resolved
@@ -819,10 +819,6 @@
     }
 
     public void cleanupStream(int streamID) {
-<<<<<<< HEAD
-=======
-        streamTable.remove(streamID);
->>>>>>> f42eee36
         if (streamID != 0) {
             writeQ.removeNodeFromQ(streamID);
         }
@@ -1187,25 +1183,7 @@
      * @param streamProcessor
      */
     public void triggerStreamClose(H2StreamProcessor streamProcessor) {
-<<<<<<< HEAD
         streamTable.remove(streamProcessor.getId());
-=======
-
-        if (closeTable.size() >= 512) {
-            if (TraceComponent.isAnyTracingEnabled() && tc.isDebugEnabled()) {
-                Tr.debug(tc, "triggerStreamClose : close table size greater than or equal to 512, purge the table of old entries");
-            }
-            purgeCloseTable();
-        }
-
-        streamProcessor.setCloseTime(System.nanoTime());
-        if (TraceComponent.isAnyTracingEnabled() && tc.isDebugEnabled()) {
-            Tr.debug(tc, "triggerStreamClose : move stream into close table.  stream-id: " + streamProcessor.getId());
-        }
-
-        closeTable.put(streamProcessor.getId(), streamProcessor);
-        cleanupStream(streamProcessor.getId());
->>>>>>> f42eee36
         if (streamProcessor.getId() % 2 == 0) {
             synchronized (pushSync) {
                 this.openPushStreams--;
