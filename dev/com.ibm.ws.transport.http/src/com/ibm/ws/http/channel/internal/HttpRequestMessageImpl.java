--- conflicted
+++ resolved
@@ -32,11 +32,7 @@
 import com.ibm.ws.http.channel.h2internal.H2HttpInboundLinkWrap;
 import com.ibm.ws.http.channel.h2internal.H2StreamProcessor;
 import com.ibm.ws.http.channel.h2internal.exceptions.CompressionException;
-<<<<<<< HEAD
-import com.ibm.ws.http.channel.h2internal.exceptions.ProtocolException;
-=======
 import com.ibm.ws.http.channel.h2internal.exceptions.Http2Exception;
->>>>>>> 33d6a1df
 import com.ibm.ws.http.channel.h2internal.frames.FrameHeaders;
 import com.ibm.ws.http.channel.h2internal.frames.FramePushPromise;
 import com.ibm.ws.http.channel.h2internal.hpack.H2HeaderField;
@@ -1987,17 +1983,11 @@
                 ppStream.write(H2Headers.encodeHeader(h2WriteTable, HpackConstants.SCHEME, "http", LiteralIndexType.NOINDEXING));
             }
 
-<<<<<<< HEAD
-            // Encode authority with hostname:port
-            String authority = isc.getLocalAddr().getHostName() + ":" + isc.getLocalPort();
-            ppStream.write(H2Headers.encodeHeader(h2WriteTable, HpackConstants.AUTHORITY, authority, LiteralIndexType.NOINDEXING));
-=======
             // Encode authority
             String auth = ((H2HttpInboundLinkWrap) link).muxLink.getAuthority();
             if (auth != null) {
                 ppStream.write(H2Headers.encodeHeader(h2WriteTable, HpackConstants.AUTHORITY, auth, LiteralIndexType.NOINDEXING));
             }
->>>>>>> 33d6a1df
 
             // Encode headers, if any are present
             Set<HeaderField> headerSet = pushBuilder.getHeaders();
@@ -2102,15 +2092,9 @@
         if (existingSP != null) {
             try {
                 existingSP.processNextFrame(pushPromiseFrame, Constants.Direction.WRITING_OUT);
-<<<<<<< HEAD
-            } catch (ProtocolException pe) {
-                if (TraceComponent.isAnyTracingEnabled() && tc.isEntryEnabled()) {
-                    Tr.exit(tc, "HTTPRequestMessageImpl.pushNewRequest(): processNextFrame threw a ProtocolException " + pe);
-=======
             } catch (Http2Exception e) {
                 if (TraceComponent.isAnyTracingEnabled() && tc.isEntryEnabled()) {
                     Tr.exit(tc, "HTTPRequestMessageImpl.pushNewRequest(): processNextFrame threw a ProtocolException " + e);
->>>>>>> 33d6a1df
                 }
                 return;
             }
