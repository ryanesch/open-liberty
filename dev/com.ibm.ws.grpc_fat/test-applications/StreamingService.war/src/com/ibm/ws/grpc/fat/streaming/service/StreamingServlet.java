--- conflicted
+++ resolved
@@ -32,11 +32,7 @@
     // implementation of the StreamingServiceImpl service
     public static final class StreamingServiceImpl extends StreamingServiceGrpc.StreamingServiceImplBase {
 
-<<<<<<< HEAD
-        // a no-arg constructor is requird for Liberty to start this service automatically
-=======
         // a no-arg constructor is required for Liberty to start this service automatically
->>>>>>> 0ddc0d11
         public StreamingServiceImpl() {
         }
 
