--- conflicted
+++ resolved
@@ -637,7 +637,6 @@
                                                                           && System.getProperty("INTERNAL_DOWNLOAD_FROM_FOR_BUILD") == null ? Collections.<ProvisioningFeatureDefinition> emptySet() : installedFeatureDefinitions.values();
             Collection<IFixInfo> installedIFixes = download ? Collections.<IFixInfo> emptySet() : FixAdaptor.getInstalledIFixes(product.getInstallDir());
             resolver = new RepositoryResolver(productDefinitions, installedFeatures, installedIFixes, loginInfo);
-<<<<<<< HEAD
             if (InstallUtils.getIsServerXmlInstall()) {
                 Set<String> allServerFeatures = new HashSet<>(InstallUtils.getAllServerFeatures());
                 allServerFeatures.addAll(assetsToInstall);
@@ -648,9 +647,7 @@
                 log(Level.FINE, "Using old resolve API");
                 installResources = resolver.resolve(assetsToInstall);
             }
-=======
-            installResources = resolver.resolve(assetsToInstall);
->>>>>>> 05a88d20
+
         } catch (RepositoryResolutionException e) {
 
             throw ExceptionUtils.create(e, assetNamesProcessed, product.getInstallDir(), true, isOpenLiberty);
