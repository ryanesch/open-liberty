/*
 * IBM Confidential
 *
 * OCO Source Materials
 *
 * Copyright IBM Corp. 2018
 *
 * The source code for this program is not published or otherwise divested
 * of its trade secrets, irrespective of what has been deposited with the
 * U.S. Copyright Office.
 */
package com.ibm.ws.security.krb5;

import java.util.Map;

import javax.security.auth.Subject;
import javax.security.auth.callback.CallbackHandler;

import org.ietf.jgss.GSSException;
import org.ietf.jgss.Oid;

import com.ibm.websphere.ras.Tr;
import com.ibm.websphere.ras.TraceComponent;
import com.ibm.websphere.ras.annotation.Trivial;
import com.ibm.ws.kernel.service.util.JavaInfo;
import com.ibm.ws.kernel.service.util.JavaInfo.Vendor;

/**
 * Krb5Common
 * - Common constants and methods that use for Kerberos and SPNEGO features
 */
public class Krb5Common {
    private static final TraceComponent tc = Tr.register(Krb5Common.class);
    // SPNEGO mechanism OID
    static public Oid SPNEGO_MECH_OID;
    // Kerberos mechanism OID
    static public Oid KRB5_MECH_OID;

    // Is JDK 1.8 or higher
    static public boolean isJdk18OrUp = JavaInfo.majorVersion() >= 8;
    // Is IBM JDK 1.8 or lower
<<<<<<< HEAD
    static public boolean isIBMJdk18OrLower = (JavaInfo.vendor() == Vendor.IBM && JavaInfo.majorVersion() <= 8);

    // Is Oracle JDK 1.8 or higher
    static public boolean isOracleJdk18OrHigher = (JavaInfo.vendor() == Vendor.ORACLE && JavaInfo.majorVersion() >= 8);

    static public boolean isJava11Internal = false; //TODO need to remove later

    // Is IBM, Oracle and Open JDK 11 or higher
    static public boolean isJdk11Up = JavaInfo.majorVersion() >= 11 || isJava11Internal;

    // TODO: start stuffs that need to remove after deliver CL
    static public boolean isIBMJdk18Lower = isIBMJdk18OrLower;
    static public boolean isOracleJdk18Up = isOracleJdk18OrHigher;
    static public boolean isSupportJDK = isIBMJdk18Lower || isOracleJdk18Up || isJdk11Up;
    // end stuffs

=======
    static public boolean isIBMJdk18Lower = (JavaInfo.vendor() == Vendor.IBM && JavaInfo.majorVersion() <= 8);
    // Is Oracle JDK 1.8
    static public boolean isOracleJdk18Up = (JavaInfo.vendor() == Vendor.ORACLE && JavaInfo.majorVersion() >= 8);
    // Is IBM, Oracle and Open JDK 11 or higher
    static public boolean isJdk11Up = JavaInfo.majorVersion() >= 11;
    // SPNEGO support IBM JDK 8 and lower, Oracle JDK 8 and JDK 11 and higher
    static public boolean isSupportJDK = isIBMJdk18Lower || isOracleJdk18Up || isJdk11Up;
>>>>>>> 8bf03f69
    // SPNEGO support IBM JDK 8 and lower, Oracle JDK 8 and JDK 11 and higher
    static public boolean isOtherSupportJDKs = isOracleJdk18OrHigher || isJdk11Up;

    // Kerberos KDC host name
    static public final String KRB5_KDC = "java.security.krb5.kdc";
    // Kerberos Realm name
    static public final String KRB5_REALM = "java.security.krb5.realm";
    // Kerberos configuration file
    static public final String KRB5_CONF = "java.security.krb5.conf";
    // Kerberos keytab file
    static public final String KRB5_KTNAME = "KRB5_KTNAME";

    static public final String USE_SUBJECT_CREDS_ONLY = "javax.security.auth.useSubjectCredsOnly";

    static public final String KRB5_NAME = "javax.security.auth.login.name";
    static public final String KRB5_PWD = "javax.security.auth.login.password";
    static public final String IBM_KRB5_PRINCIPAL = "com.ibm.security.krb5.principal";
    static public final String SUN_KRB5_PRINCIPAL = "sun.security.krb5.principal";
    static public String KRB5_PRINCIPAL = IBM_KRB5_PRINCIPAL;

    /**
     * This method set the system property if the property is null or property value is not the same with the new value
     *
     * @param propName
     * @param propValue
     * @return
     */
    @SuppressWarnings({ "unchecked", "rawtypes" })
    public static String setPropertyAsNeeded(final String propName, final String propValue) {

        String previousPropValue = (String) java.security.AccessController.doPrivileged(new java.security.PrivilegedAction() {
            @Override
            public String run() {
                String oldPropValue = System.getProperty(propName);
                if (propValue == null) {
                    System.clearProperty(propName);
                } else if (!propValue.equalsIgnoreCase(oldPropValue)) {
                    System.setProperty(propName, propValue);
                }
                return oldPropValue;
            }
        });
        if (tc.isDebugEnabled())
            Tr.debug(tc, propName + " property previous: " + ((previousPropValue != null) ? previousPropValue : "<null>") + " and now: " + propValue);

        return previousPropValue;
    }

    /**
     * This method restore the property value to the original value.
     *
     * @param propName
     * @param oldPropValue
     * @param newPropValue
     */
    public static void restorePropertyAsNeeded(final String propName, final String oldPropValue, final String newPropValue) {
        java.security.AccessController.doPrivileged(new java.security.PrivilegedAction<Object>() {
            @Override
            public Object run() {
                if (oldPropValue == null) {
                    System.clearProperty(propName);
                } else if (!oldPropValue.equalsIgnoreCase(newPropValue)) {
                    System.setProperty(propName, oldPropValue);
                }
                return null;
            }
        });
        if (tc.isDebugEnabled())
            Tr.debug(tc, "Restore property " + propName + " to previous value: " + oldPropValue);
    }

    @Trivial
    @SuppressWarnings({ "unchecked", "rawtypes" })
    public static String getSystemProperty(final String propName) {
        String value = (String) java.security.AccessController.doPrivileged(new java.security.PrivilegedAction() {
            @Override
            public Object run() {
                return System.getProperty(propName);
            }
        });

        return value;
    }

    @Trivial
    @SuppressWarnings({ "unchecked", "rawtypes" })
    public static void setSystemProperty(final String propName, final String propValue) {
        java.security.AccessController.doPrivileged(new java.security.PrivilegedAction() {
            @Override
            public Object run() {
                if (propValue == null)
                    System.clearProperty(propName);
                else
                    System.setProperty(propName, propValue);

                return null;
            }
        });
    }

    public static void debugKrb5LoginModule(Subject subject, CallbackHandler callbackHandler, Map<String, ?> sharedState, Map<String, ?> options) {
        String NULL = "null";
        if (tc.isDebugEnabled()) {
            Tr.debug(tc, "Krb5LoginModule ==> ",
                     "       subject: " + (subject == null ? NULL : subject.toString()),
                     "       sharedState: " + (sharedState == null ? NULL : sharedState.toString()),
                     "       options: " + (options == null ? NULL : options.toString()),
                     "       " + KRB5_NAME + ": " + getSystemProperty(KRB5_NAME),
                     "       " + KRB5_PRINCIPAL + ": " + getSystemProperty(KRB5_PRINCIPAL),
                     "       " + USE_SUBJECT_CREDS_ONLY + ": " + getSystemProperty(USE_SUBJECT_CREDS_ONLY),
                     "       " + KRB5_KDC + ": " + getSystemProperty(KRB5_KDC),
                     "       " + KRB5_REALM + ": " + getSystemProperty(KRB5_REALM),
                     "       " + KRB5_CONF + ": " + getSystemProperty(KRB5_CONF),
                     "       " + KRB5_KTNAME + ": " + getSystemProperty(KRB5_KTNAME));
        }
    }

    static {
        if (tc.isDebugEnabled()) {
            Tr.debug(tc, "Jdk vendor: " + JavaInfo.vendor() + " and major version: " + JavaInfo.majorVersion());
        }
        if (isOtherSupportJDKs) {
            KRB5_PRINCIPAL = SUN_KRB5_PRINCIPAL;
        }

        try {
            KRB5_MECH_OID = new Oid("1.2.840.113554.1.2.2");
            SPNEGO_MECH_OID = new Oid("1.3.6.1.5.5.2");
        } catch (GSSException ex) {
            if (tc.isDebugEnabled()) {
                Tr.debug(tc, "Unexpected GSSExecption: " + ex);
            }
        }
    }
}<|MERGE_RESOLUTION|>--- conflicted
+++ resolved
@@ -39,7 +39,6 @@
     // Is JDK 1.8 or higher
     static public boolean isJdk18OrUp = JavaInfo.majorVersion() >= 8;
     // Is IBM JDK 1.8 or lower
-<<<<<<< HEAD
     static public boolean isIBMJdk18OrLower = (JavaInfo.vendor() == Vendor.IBM && JavaInfo.majorVersion() <= 8);
 
     // Is Oracle JDK 1.8 or higher
@@ -56,15 +55,6 @@
     static public boolean isSupportJDK = isIBMJdk18Lower || isOracleJdk18Up || isJdk11Up;
     // end stuffs
 
-=======
-    static public boolean isIBMJdk18Lower = (JavaInfo.vendor() == Vendor.IBM && JavaInfo.majorVersion() <= 8);
-    // Is Oracle JDK 1.8
-    static public boolean isOracleJdk18Up = (JavaInfo.vendor() == Vendor.ORACLE && JavaInfo.majorVersion() >= 8);
-    // Is IBM, Oracle and Open JDK 11 or higher
-    static public boolean isJdk11Up = JavaInfo.majorVersion() >= 11;
-    // SPNEGO support IBM JDK 8 and lower, Oracle JDK 8 and JDK 11 and higher
-    static public boolean isSupportJDK = isIBMJdk18Lower || isOracleJdk18Up || isJdk11Up;
->>>>>>> 8bf03f69
     // SPNEGO support IBM JDK 8 and lower, Oracle JDK 8 and JDK 11 and higher
     static public boolean isOtherSupportJDKs = isOracleJdk18OrHigher || isJdk11Up;
 
