/*******************************************************************************
 * Copyright (c) 2017 IBM Corporation and others.
 * All rights reserved. This program and the accompanying materials
 * are made available under the terms of the Eclipse Public License v1.0
 * which accompanies this distribution, and is available at
 * http://www.eclipse.org/legal/epl-v10.html
 *
 * Contributors:
 *     IBM Corporation - initial API and implementation
 *******************************************************************************/
package com.ibm.ws.microprofile.openapi.impl.validation;

import org.eclipse.microprofile.openapi.models.Paths;
import org.eclipse.microprofile.openapi.models.links.Link;

import com.ibm.websphere.ras.Tr;
import com.ibm.websphere.ras.TraceComponent;
import com.ibm.ws.microprofile.openapi.impl.validation.OASValidationResult.ValidationEvent;
import com.ibm.ws.microprofile.openapi.utils.OpenAPIModelWalker.Context;

/**
 *
 */
public class LinkValidator extends TypeValidator<Link> {

    private static final TraceComponent tc = Tr.register(LinkValidator.class);

    private static final LinkValidator INSTANCE = new LinkValidator();

    public static LinkValidator getInstance() {
        return INSTANCE;
    }

    private LinkValidator() {}

    /** {@inheritDoc} */
    @Override
    public void validate(ValidationHelper helper, Context context, String key, Link t) {

        if (t != null) {

            String reference = t.getRef();

            if (reference != null && !reference.isEmpty()) {
                ValidatorUtils.referenceValidatorHelper(reference, t, helper, context, key);
                return;
            }
<<<<<<< HEAD
            Boolean operationRefDefined = t.getOperationRef() != null && !t.getOperationRef().isEmpty();
            Boolean operationIdDefined = t.getOperationId() != null && !t.getOperationId().isEmpty();
            Boolean operationRefNull = t.getOperationRef() == null || t.getOperationRef().isEmpty();
            Boolean operationIdNull = t.getOperationId() == null || t.getOperationId().isEmpty();

            if (operationRefDefined && operationIdDefined) {
                final String message = Tr.formatMessage(tc, "linkOperationRefOrId", t.toString());
                helper.addValidationEvent(new ValidationEvent(ValidationEvent.Severity.WARNING, context.getLocation(), message));
            }

            if (operationRefDefined || operationIdDefined) {
                if (operationRefDefined) {
                    Boolean isValid = true;
                    if (t.getOperationRef().startsWith("#")) {
                        String[] operationRef = t.getOperationRef().split("/");
                        if (operationRef.length != 4) {
                            isValid = false;
                        } else {
                            String pathKey = operationRef[2].replace("~1", "/").replace("~0", "~");
                            Paths paths = context.getModel().getPaths();

                            if (paths.containsKey(pathKey) && paths.get(pathKey) != null) {
                                String op = operationRef[3];
                                switch (op) {
                                    case "get":
                                        if (paths.get(pathKey).getGET() == null) {
                                            isValid = false;
                                        }
                                        break;
                                    case "put":
                                        if (paths.get(pathKey).getPUT() == null) {
                                            isValid = false;
                                        }
                                        break;
                                    case "post":
                                        if (paths.get(pathKey).getPOST() == null) {
                                            isValid = false;
                                        }
                                        break;
                                    case "delete":
                                        if (paths.get(pathKey).getDELETE() == null) {
                                            isValid = false;
                                        }
                                        break;
                                    case "trace":
                                        if (paths.get(pathKey).getTRACE() == null) {
                                            isValid = false;
                                        }
                                        break;
                                    case "head":
                                        if (paths.get(pathKey).getHEAD() == null) {
                                            isValid = false;
                                        }
                                        break;
                                    case "patch":
                                        if (paths.get(pathKey).getPATCH() == null) {
                                            isValid = false;
                                        }
                                        break;
                                    case "options":
                                        if (paths.get(pathKey).getOPTIONS() == null) {
                                            isValid = false;
                                        }
                                        break;
                                    default:
                                        isValid = false;
                                        break;
                                }
                            } else {
                                isValid = false;
                            }
                        }
                        if (!isValid) {
                            final String message = Tr.formatMessage(tc, "linkOperationRefInvalidOrMissing", t.getOperationRef());
                            helper.addValidationEvent(new ValidationEvent(ValidationEvent.Severity.ERROR, context.getLocation(), message));
                        }
                    }
                }
                if (operationIdDefined) {
                    helper.addLinkOperationId(t.getOperationId(), context.getLocation());
                }
            } else if (operationRefNull && operationIdNull) {
                final String message = Tr.formatMessage(tc, "linkMustSpecifyOperationRefOrId", t.toString());
                helper.addValidationEvent(new ValidationEvent(ValidationEvent.Severity.ERROR, context.getLocation(), message));
=======

            if (t.getOperationRef() != null && !t.getOperationRef().isEmpty()) {

                if (t.getOperationId() != null && !t.getOperationId().isEmpty()) {
                    final String message = Tr.formatMessage(tc, "linkOperationRefOrId", t);
                    helper.addValidationEvent(new ValidationEvent(ValidationEvent.Severity.ERROR, context.getLocation(), message));
                }
>>>>>>> d1e95811
            }
        }
    }
}<|MERGE_RESOLUTION|>--- conflicted
+++ resolved
@@ -45,7 +45,7 @@
                 ValidatorUtils.referenceValidatorHelper(reference, t, helper, context, key);
                 return;
             }
-<<<<<<< HEAD
+          
             Boolean operationRefDefined = t.getOperationRef() != null && !t.getOperationRef().isEmpty();
             Boolean operationIdDefined = t.getOperationId() != null && !t.getOperationId().isEmpty();
             Boolean operationRefNull = t.getOperationRef() == null || t.getOperationRef().isEmpty();
@@ -130,15 +130,6 @@
             } else if (operationRefNull && operationIdNull) {
                 final String message = Tr.formatMessage(tc, "linkMustSpecifyOperationRefOrId", t.toString());
                 helper.addValidationEvent(new ValidationEvent(ValidationEvent.Severity.ERROR, context.getLocation(), message));
-=======
-
-            if (t.getOperationRef() != null && !t.getOperationRef().isEmpty()) {
-
-                if (t.getOperationId() != null && !t.getOperationId().isEmpty()) {
-                    final String message = Tr.formatMessage(tc, "linkOperationRefOrId", t);
-                    helper.addValidationEvent(new ValidationEvent(ValidationEvent.Severity.ERROR, context.getLocation(), message));
-                }
->>>>>>> d1e95811
             }
         }
     }
