--- conflicted
+++ resolved
@@ -45,15 +45,9 @@
     }
 
     TAIResult handleOAuthRequest(HttpServletRequest request, HttpServletResponse response, SocialLoginConfig clientConfig) throws WebTrustAssociationFailedException {
-<<<<<<< HEAD
-        if (SocialUtil.useAccessTokenFromRequest(clientConfig)) {
-            TAIResult result = handleAccessTokenFlow(request, response, (Oauth2LoginConfigImpl) clientConfig);
-            if (result != null) {
-=======
         if (SocialUtil.useAccessTokenFromRequest(clientConfig) && isBeforeSSO(request)) {
             TAIResult result = handleAccessTokenFlow(request, response, clientConfig);
             if (clientConfig.isAccessTokenRequired() || (result != null && result.getSubject() != null)) {
->>>>>>> 17f01684
                 return result;
             }
             // see if we have a valid LTPA cookie to handle before continue with regular oauth login
