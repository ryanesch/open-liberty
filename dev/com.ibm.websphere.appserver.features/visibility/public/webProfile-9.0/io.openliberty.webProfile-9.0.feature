--- conflicted
+++ resolved
@@ -20,13 +20,9 @@
   io.openliberty.faces-3.0,\
   io.openliberty.jaspic-2.0,\
   io.openliberty.jpa-3.0,\
-<<<<<<< HEAD
   io.openliberty.jsonb-2.0,\
   io.openliberty.jsonp-2.0,\
-  io.openliberty.jsp-3.0,\
-=======
   io.openliberty.pages-3.0,\
->>>>>>> ce6a324c
   io.openliberty.managedBeans-2.0,\
   io.openliberty.restfulWS-3.0,\
   io.openliberty.websocket-2.0
