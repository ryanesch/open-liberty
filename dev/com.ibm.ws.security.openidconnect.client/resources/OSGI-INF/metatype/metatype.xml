--- conflicted
+++ resolved
@@ -124,12 +124,8 @@
 		 <AD id="validateAccessTokenLocally" name="internal" description="internal use only" required="false" type="Boolean" default="true"/>
 		 <AD id="sharedKey" name="internal" description="internal use only" required="false" type="String" ibm:type="password" />
          <AD id="includeCustomCacheKeyInSubject" name="internal" description="internal use only"  required="false" type="Boolean" default="true"/>
-<<<<<<< HEAD
-         <AD id="clockSkew" name="%clockSkew" description="%clockSkew.desc" required="false" type="String" default="300s" ibm:type="duration" />        
-=======
          <AD id="allowCustomCacheKey" name="%allowCustomCacheKey" description="%allowCustomCacheKey.desc" required="false" type="Boolean" default="true"/>
-         <AD id="clockSkew" name="internal" description="internal use only" required="false" type="String" default="300s" ibm:type="duration" />        
->>>>>>> e704cd5a
+         <AD id="clockSkew" name="%clockSkew" description="%clockSkew.desc" required="false" type="String" default="300s" ibm:type="duration" />
 
          <AD id="authContextClassReference" name="internal" description="internal use only" required="false" type="String" ibm:type="token" />
          <AD id="authFilterRef" name="%authFilterRef" description="%authFilterRef.desc" ibm:type="pid" ibm:reference="com.ibm.ws.security.authentication.filter" required="false" type="String"  />
