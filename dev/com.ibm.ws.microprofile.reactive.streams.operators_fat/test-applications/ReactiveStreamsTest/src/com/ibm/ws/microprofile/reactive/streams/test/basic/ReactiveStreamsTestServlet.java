/*******************************************************************************
 * Copyright (c) 2019 IBM Corporation and others.
 * All rights reserved. This program and the accompanying materials
 * are made available under the terms of the Eclipse Public License v1.0
 * which accompanies this distribution, and is available at
 * http://www.eclipse.org/legal/epl-v10.html
 *
 * Contributors:
 *     IBM Corporation - initial API and implementation
 *******************************************************************************/
package com.ibm.ws.microprofile.reactive.streams.test.basic;

import static org.junit.Assert.assertEquals;
import static org.junit.Assert.assertTrue;

import java.util.ArrayList;
import java.util.Collections;
import java.util.Iterator;
import java.util.ServiceLoader;
import java.util.concurrent.ExecutionException;
import java.util.function.Function;

import javax.inject.Inject;
import javax.servlet.annotation.WebServlet;

import org.eclipse.microprofile.reactive.streams.operators.CompletionRunner;
import org.eclipse.microprofile.reactive.streams.operators.ProcessorBuilder;
import org.eclipse.microprofile.reactive.streams.operators.PublisherBuilder;
import org.eclipse.microprofile.reactive.streams.operators.ReactiveStreams;
import org.eclipse.microprofile.reactive.streams.operators.SubscriberBuilder;
import org.eclipse.microprofile.reactive.streams.operators.spi.Graph;
import org.eclipse.microprofile.reactive.streams.operators.spi.ReactiveStreamsEngine;
import org.eclipse.microprofile.reactive.streams.operators.spi.Stage;
import org.eclipse.microprofile.reactive.streams.operators.spi.ToGraphable;
import org.junit.Test;

import componenttest.app.FATServlet;

/**
 *
 */
@WebServlet("/ReactiveStreamsTest")
public class ReactiveStreamsTestServlet extends FATServlet {
    private static final long serialVersionUID = 1L;

    @Inject
    ReactiveStreamsEngine engine1;

    IntegerSubscriber integerSubscriber = null;

    String value = "v";
    String expectedValue = "v";

    /*
     * A very simple test that accesses some of the SPI
     */
    @Test
    public void builderShouldBeImmutable() {
        ProcessorBuilder<Integer, Integer> builder = builder();
        ProcessorBuilder<Integer, Integer> mapped = builder.map(Function.identity());
        ProcessorBuilder<Integer, Integer> distinct = builder.distinct();
        SubscriberBuilder<Integer, Void> cancelled = builder.cancel();
        getAddedStage(Stage.Map.class, graphFor(mapped));
        getAddedStage(Stage.Distinct.class, graphFor(distinct));
        getAddedStage(Stage.Cancel.class, graphFor(cancelled));
    }

    /*
     * Another simple test that plumbs a list to Subscriber
     */
    @Test
    public void helloReactiveWorld() throws InterruptedException, ExecutionException {

        PublisherBuilder<Integer> data = ReactiveStreams.of(1, 2, 3, 4, 5);
        ProcessorBuilder<Integer, Integer> filter = ReactiveStreams.<Integer> builder().dropWhile(t -> t < 3);

        integerSubscriber = new IntegerSubscriber();
        data.via(filter).to(integerSubscriber).run();

        int loops = 0;
<<<<<<< HEAD
        while (!integerSubscriber.isComplete() && loops++ < 10 * 60 * 5) {
=======
        while (!integerSubscriber.isComplete() && loops < 10 * 60) {
>>>>>>> 5c643835
            Thread.sleep(100);
            System.out.println("sleep for loop " + loops);
            loops++;
        }

        ArrayList<Integer> results = integerSubscriber.getResults();
        assertEquals(3, results.size());
        for (int i = 0; i < 3; i++) {
            int res = results.get(i);
            assertEquals(i + 3, res);
        }
    }

    /**
     * A simple test that checks that user code can
     *
     * @Inject a ReactiveStreamsEngine
     */
    @Test
    public void injectReactiveStreamsEngineTest() {
        assertTrue("Reactive Streams Engine has been injected as null", engine1 != null);
    }

    /**
     * A simple test that checks that user code can
     * SericeLoader.load a ReactiveStreamsEngine
     */
    @Test
    public void serviceLoadReactiveStreamsEngineTest() {
        Iterator<ReactiveStreamsEngine> engines = ServiceLoader.load(ReactiveStreamsEngine.class).iterator();
        assertTrue("Reactive Streams Engine is not service loadable", engines.hasNext());
    }

    private ProcessorBuilder<Integer, Integer> builder() {
        return ReactiveStreams.<Integer> builder().map(Function.identity());
    }

    private <S extends Stage> S getAddedStage(Class<S> clazz, Graph graph) {
        assertEquals("Graph does not have two stages", graph.getStages().size(), 2);
        Iterator<Stage> stages = graph.getStages().iterator();
        Stage first = stages.next();
        assertTrue("First stage " + first + " is not a " + Stage.Map.class, first instanceof Stage.Map);
        Stage second = stages.next();
        assertTrue("Second stage " + second + " is not a " + clazz, clazz.isInstance(second));
        return clazz.cast(second);
    }

    protected Graph graphFor(PublisherBuilder<?> pb) {
        return objGraphFor(pb);
    }

    protected Graph graphFor(SubscriberBuilder<?, ?> sb) {
        return objGraphFor(sb);
    }

    protected Graph graphFor(ProcessorBuilder<?, ?> pb) {
        return objGraphFor(pb);
    }

    protected Graph graphFor(CompletionRunner<?> cr) {
        return objGraphFor(cr);
    }

    private Graph objGraphFor(Object o) {
        return ((ToGraphable) o).toGraph();
    }

    protected void assertEmptyStage(Stage stage) {
        assertTrue(stage instanceof Stage.Of);
        assertEquals(((Stage.Of) stage).getElements(), Collections.emptyList());
    }
}<|MERGE_RESOLUTION|>--- conflicted
+++ resolved
@@ -78,11 +78,7 @@
         data.via(filter).to(integerSubscriber).run();
 
         int loops = 0;
-<<<<<<< HEAD
         while (!integerSubscriber.isComplete() && loops++ < 10 * 60 * 5) {
-=======
-        while (!integerSubscriber.isComplete() && loops < 10 * 60) {
->>>>>>> 5c643835
             Thread.sleep(100);
             System.out.println("sleep for loop " + loops);
             loops++;
