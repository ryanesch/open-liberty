--- conflicted
+++ resolved
@@ -95,17 +95,6 @@
         /* Common fields for all event types */
         StringBuilder sb = CollectorJsonHelpers.startGCJson(hostName, wlpUserDir, serverName);
         String datetime = CollectorJsonHelpers.dateFormatTL.get().format(hcGCData.getTime());
-<<<<<<< HEAD
-        CollectorJsonHelpers.addToJSON(sb, "datetime", datetime, false, false, false, false);
-        CollectorJsonHelpers.addToJSON(sb, "sequence", sequenceNum, false, false, false, false);
-        /* GC specific fields */
-        CollectorJsonHelpers.addToJSON(sb, "heap", String.valueOf((long) hcGCData.getHeap()), false, false, false, false);
-        CollectorJsonHelpers.addToJSON(sb, "usedHeap", String.valueOf((long) hcGCData.getUsage()), false, false, false, false);
-        CollectorJsonHelpers.addToJSON(sb, "maxHeap", String.valueOf(hcGCData.getMaxHeap()), false, false, false, false);
-        CollectorJsonHelpers.addToJSON(sb, "duration", String.valueOf((long) hcGCData.getDuration() * 1000), false, false, false, false);
-        CollectorJsonHelpers.addToJSON(sb, "gcType", hcGCData.getType(), false, false, false, false);
-        CollectorJsonHelpers.addToJSON(sb, "reason", hcGCData.getReason(), false, false, false, false);
-=======
         CollectorJsonHelpers.addToJSON(sb, LogFieldConstants.DATETIME, datetime, false, false, false, false);
         CollectorJsonHelpers.addToJSON(sb, LogFieldConstants.SEQUENCE, sequenceNum, false, false, false, false);
         /* GC specific fields */
@@ -115,7 +104,6 @@
         CollectorJsonHelpers.addToJSON(sb, LogFieldConstants.DURATION, String.valueOf((long) hcGCData.getDuration() * 1000), false, false, false, false);
         CollectorJsonHelpers.addToJSON(sb, LogFieldConstants.GC_TYPE, hcGCData.getType(), false, false, false, false);
         CollectorJsonHelpers.addToJSON(sb, LogFieldConstants.REASON, hcGCData.getReason(), false, false, false, false);
->>>>>>> 62e77942
 
         if (tags != null) {
             addTagNameForVersion(sb).append(CollectorJsonHelpers.jsonifyTags(tags));
