--- conflicted
+++ resolved
@@ -551,7 +551,6 @@
         return this.useSystemPropertiesForHttpClientConnections;
     }
 
-<<<<<<< HEAD
     @Override
     public String getTokenHeader() {
         return tokenHeader;
@@ -560,13 +559,13 @@
     @Override
     public String getCookieName() {
         return cookieName;
-=======
+    }
+
     /** {@inheritDoc} */
     @Override
     public List<String> getAMRClaim() {
         // TODO Auto-generated method stub
         return null;
->>>>>>> f45b6fba
     }
 
 }