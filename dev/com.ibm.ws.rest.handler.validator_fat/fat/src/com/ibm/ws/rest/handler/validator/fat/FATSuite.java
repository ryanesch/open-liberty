/*******************************************************************************
 * Copyright (c) 2017,2019 IBM Corporation and others.
 * All rights reserved. This program and the accompanying materials
 * are made available under the terms of the Eclipse Public License v1.0
 * which accompanies this distribution, and is available at
 * http://www.eclipse.org/legal/epl-v10.html
 *
 * Contributors:
 *     IBM Corporation - initial API and implementation
 *******************************************************************************/
package com.ibm.ws.rest.handler.validator.fat;

import org.junit.BeforeClass;
import org.junit.runner.RunWith;
import org.junit.runners.Suite;
import org.junit.runners.Suite.SuiteClasses;

import componenttest.topology.utils.HttpUtils;

@RunWith(Suite.class)
@SuiteClasses({
                ValidateDataSourceTest.class,
<<<<<<< HEAD
                ValidateJCATest.class
=======
                ValidateDSCustomLoginModuleTest.class
>>>>>>> 90f4bacc
})

public class FATSuite {

    @BeforeClass
    public static void setup() throws Exception {
        HttpUtils.trustAllCertificates();
        HttpUtils.trustAllHostnames();
        HttpUtils.setDefaultAuth("adminuser", "adminpwd");
    }
}<|MERGE_RESOLUTION|>--- conflicted
+++ resolved
@@ -20,11 +20,8 @@
 @RunWith(Suite.class)
 @SuiteClasses({
                 ValidateDataSourceTest.class,
-<<<<<<< HEAD
-                ValidateJCATest.class
-=======
+                ValidateJCATest.class,
                 ValidateDSCustomLoginModuleTest.class
->>>>>>> 90f4bacc
 })
 
 public class FATSuite {
